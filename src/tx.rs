//! A request extension that enables the [`Tx`](crate::Tx) extractor.

use std::marker::PhantomData;

use axum_core::{
    extract::{FromRef, FromRequestParts},
    response::IntoResponse,
};
use futures_core::{future::BoxFuture, stream::BoxStream};
use http::request::Parts;
use sqlx::Transaction;

use crate::{
    slot::{Lease, Slot},
    Config, Error, Marker, State,
};

/// An `axum` extractor for a database transaction.
///
/// `&mut Tx` implements [`sqlx::Executor`] so it can be used directly with [`sqlx::query()`]
/// (and [`sqlx::query_as()`], the corresponding macros, etc.):
///
/// ```
/// use axum_sqlx_tx::Tx;
/// use sqlx::Sqlite;
///
/// async fn handler(mut tx: Tx<Sqlite>) -> Result<(), sqlx::Error> {
///     sqlx::query("...").execute(&mut tx).await?;
///     /* ... */
/// #   Ok(())
/// }
/// ```
///
/// It also implements `Deref<Target = `[`sqlx::Transaction`]`>` and `DerefMut`, so you can call
/// methods from `Transaction` and its traits:
///
/// ```
/// use axum_sqlx_tx::Tx;
/// use sqlx::{Acquire as _, Sqlite};
///
/// async fn handler(mut tx: Tx<Sqlite>) -> Result<(), sqlx::Error> {
///     let inner = tx.begin().await?;
///     /* ... */
/// #   Ok(())
/// }
/// ```
///
/// The `E` generic parameter controls the error type returned when the extractor fails. This can be
/// used to configure the error response returned when the extractor fails:
///
/// ```
/// use axum::response::IntoResponse;
/// use axum_sqlx_tx::Tx;
/// use sqlx::Sqlite;
///
/// struct MyError(axum_sqlx_tx::Error);
///
/// // The error type must implement From<axum_sqlx_tx::Error>
/// impl From<axum_sqlx_tx::Error> for MyError {
///     fn from(error: axum_sqlx_tx::Error) -> Self {
///         Self(error)
///     }
/// }
///
/// // The error type must implement IntoResponse
/// impl IntoResponse for MyError {
///     fn into_response(self) -> axum::response::Response {
///         (http::StatusCode::INTERNAL_SERVER_ERROR, "internal server error").into_response()
///     }
/// }
///
/// async fn handler(tx: Tx<Sqlite, MyError>) {
///     /* ... */
/// }
/// ```
#[derive(Debug)]
pub struct Tx<DB: Marker, E = Error> {
    tx: Lease<sqlx::Transaction<'static, DB::Driver>>,
    _error: PhantomData<E>,
}

impl<DB: Marker, E> Tx<DB, E> {
    /// Crate a [`State`] and [`Layer`](crate::Layer) to enable the extractor.
    ///
    /// This is convenient to use from a type alias, e.g.
    ///
    /// ```
    /// # async fn foo() {
    /// type Tx = axum_sqlx_tx::Tx<sqlx::Sqlite>;
    ///
    /// let pool: sqlx::SqlitePool = todo!();
    /// let (state, layer) = Tx::setup(pool);
    /// # }
    /// ```
    pub fn setup(pool: sqlx::Pool<DB::Driver>) -> (State<DB>, crate::Layer<DB, Error>) {
        Config::new(pool).setup()
    }

    /// Configure extractor behaviour.
    ///
    /// See the [`Config`] API for available options.
    ///
    /// This is convenient to use from a type alias, e.g.
    ///
    /// ```
    /// # async fn foo() {
    /// type Tx = axum_sqlx_tx::Tx<sqlx::Sqlite>;
    ///
    /// # let pool: sqlx::SqlitePool = todo!();
    /// let config = Tx::config(pool);
    /// # }
    /// ```
    pub fn config(pool: sqlx::Pool<DB::Driver>) -> Config<DB, Error> {
        Config::new(pool)
    }

    /// Explicitly commit the transaction.
    ///
    /// By default, the transaction will be committed when a successful response is returned
    /// (specifically, when the [`Service`](crate::Service) middleware intercepts an HTTP `2XX` or
    /// `3XX` response). This method allows the transaction to be committed explicitly.
    ///
    /// **Note:** trying to use the `Tx` extractor again after calling `commit` will currently
    /// generate [`Error::OverlappingExtractors`] errors. This may change in future.
    pub async fn commit(self) -> Result<(), sqlx::Error> {
        self.tx.steal().commit().await
    }
}

impl<DB: Marker, E> AsRef<sqlx::Transaction<'static, DB::Driver>> for Tx<DB, E> {
    fn as_ref(&self) -> &sqlx::Transaction<'static, DB::Driver> {
        &self.tx
    }
}

impl<DB: Marker, E> AsMut<sqlx::Transaction<'static, DB::Driver>> for Tx<DB, E> {
    fn as_mut(&mut self) -> &mut sqlx::Transaction<'static, DB::Driver> {
        &mut self.tx
    }
}

impl<DB: Marker, E> std::ops::Deref for Tx<DB, E> {
    type Target = sqlx::Transaction<'static, DB::Driver>;

    fn deref(&self) -> &Self::Target {
        &self.tx
    }
}

impl<DB: Marker, E> std::ops::DerefMut for Tx<DB, E> {
    fn deref_mut(&mut self) -> &mut Self::Target {
        &mut self.tx
    }
}

<<<<<<< HEAD
impl<DB: sqlx::Database, S, E> FromRequestParts<S> for Tx<DB, E>
    where
        E: From<Error> + IntoResponse,
=======
impl<DB: Marker, S, E> FromRequestParts<S> for Tx<DB, E>
where
    E: From<Error> + IntoResponse,
    State<DB>: FromRef<S>,
>>>>>>> 2b5a3c00
{
    type Rejection = E;

    fn from_request_parts<'req, 'state, 'ctx>(
        parts: &'req mut Parts,
        _state: &'state S,
    ) -> futures_core::future::BoxFuture<'ctx, Result<Self, Self::Rejection>>
        where
            Self: 'ctx,
            'req: 'ctx,
            'state: 'ctx,
    {
        Box::pin(async move {
            let ext: &mut Lazy<DB> = parts.extensions.get_mut().ok_or(Error::MissingExtension)?;

            let tx = ext.get_or_begin().await?;

            Ok(Self {
                tx,
                _error: PhantomData,
            })
        })
    }
}

/// The OG `Slot` – the transaction (if any) returns here when the `Extension` is dropped.
pub(crate) struct TxSlot<DB: Marker>(Slot<Option<Slot<Transaction<'static, DB::Driver>>>>);

impl<DB: Marker> TxSlot<DB> {
    /// Create a `TxSlot` bound to the given request extensions.
    ///
    /// When the request extensions are dropped, `commit` can be called to commit the transaction
    /// (if any).
    pub(crate) fn bind(extensions: &mut http::Extensions, state: State<DB>) -> Self {
        let (slot, tx) = Slot::new_leased(None);
        extensions.insert(Lazy { state, tx });
        Self(slot)
    }

    pub(crate) async fn commit(self) -> Result<(), sqlx::Error> {
        if let Some(tx) = self.0.into_inner().flatten().and_then(Slot::into_inner) {
            tx.commit().await?;
        }
        Ok(())
    }
}

/// A lazily acquired transaction.
///
/// When the transaction is started, it's inserted into the `Option` leased from the `TxSlot`, so
/// that when `Lazy` is dropped the transaction is moved to the `TxSlot`.
struct Lazy<DB: Marker> {
    state: State<DB>,
    tx: Lease<Option<Slot<Transaction<'static, DB::Driver>>>>,
}

impl<DB: Marker> Lazy<DB> {
    async fn get_or_begin(&mut self) -> Result<Lease<Transaction<'static, DB::Driver>>, Error> {
        let tx = if let Some(tx) = self.tx.as_mut() {
            tx
        } else {
            let tx = self.state.transaction().await?;
            self.tx.insert(Slot::new(tx))
        };

        tx.lease().ok_or(Error::OverlappingExtractors)
    }
}

<<<<<<< HEAD
impl<DB: sqlx::Database> Clone for Lazy<DB> {
    fn clone(&self) -> Self {
        Self {
            pool: self.pool.clone(),
            tx: self.tx.clone(),
        }
    }
}

#[cfg(any(
feature = "any",
feature = "mssql",
feature = "mysql",
feature = "postgres",
feature = "sqlite"
))]
mod sqlx_impls {
    use std::fmt::Debug;

    use futures_core::{future::BoxFuture, stream::BoxStream};

    macro_rules! impl_executor {
        ($db:path) => {
            impl<'c, E: Debug + Send> sqlx::Executor<'c> for &'c mut super::Tx<$db, E> {
                type Database = $db;

                #[allow(clippy::type_complexity)]
                fn fetch_many<'e, 'q: 'e, Q: 'q>(
                    self,
                    query: Q,
                ) -> BoxStream<
                    'e,
                    Result<
                        sqlx::Either<
                            <Self::Database as sqlx::Database>::QueryResult,
                            <Self::Database as sqlx::Database>::Row,
                        >,
                        sqlx::Error,
                    >,
                >
                where
                    'c: 'e,
                    Q: sqlx::Execute<'q, Self::Database>,
                {
                    (&mut **self).fetch_many(query)
                }

                fn fetch_optional<'e, 'q: 'e, Q: 'q>(
                    self,
                    query: Q,
                ) -> BoxFuture<
                    'e,
                    Result<Option<<Self::Database as sqlx::Database>::Row>, sqlx::Error>,
                >
                where
                    'c: 'e,
                    Q: sqlx::Execute<'q, Self::Database>,
                {
                    (&mut **self).fetch_optional(query)
                }

                fn prepare_with<'e, 'q: 'e>(
                    self,
                    sql: &'q str,
                    parameters: &'e [<Self::Database as sqlx::Database>::TypeInfo],
                ) -> BoxFuture<
                    'e,
                    Result<
                        <Self::Database as sqlx::database::HasStatement<'q>>::Statement,
                        sqlx::Error,
                    >,
                >
                where
                    'c: 'e,
                {
                    (&mut **self).prepare_with(sql, parameters)
                }

                fn describe<'e, 'q: 'e>(
                    self,
                    sql: &'q str,
                ) -> BoxFuture<'e, Result<sqlx::Describe<Self::Database>, sqlx::Error>>
                where
                    'c: 'e,
                {
                    (&mut **self).describe(sql)
                }
            }
        };
=======
impl<'c, DB, E> sqlx::Executor<'c> for &'c mut Tx<DB, E>
where
    DB: Marker,
    for<'t> &'t mut <DB::Driver as sqlx::Database>::Connection:
        sqlx::Executor<'t, Database = DB::Driver>,
    E: std::fmt::Debug + Send,
{
    type Database = DB::Driver;

    #[allow(clippy::type_complexity)]
    fn fetch_many<'e, 'q: 'e, Q: 'q>(
        self,
        query: Q,
    ) -> BoxStream<
        'e,
        Result<
            sqlx::Either<
                <Self::Database as sqlx::Database>::QueryResult,
                <Self::Database as sqlx::Database>::Row,
            >,
            sqlx::Error,
        >,
    >
    where
        'c: 'e,
        Q: sqlx::Execute<'q, Self::Database>,
    {
        (&mut ***self).fetch_many(query)
>>>>>>> 2b5a3c00
    }

    fn fetch_optional<'e, 'q: 'e, Q: 'q>(
        self,
        query: Q,
    ) -> BoxFuture<'e, Result<Option<<Self::Database as sqlx::Database>::Row>, sqlx::Error>>
    where
        'c: 'e,
        Q: sqlx::Execute<'q, Self::Database>,
    {
        (&mut ***self).fetch_optional(query)
    }

    fn prepare_with<'e, 'q: 'e>(
        self,
        sql: &'q str,
        parameters: &'e [<Self::Database as sqlx::Database>::TypeInfo],
    ) -> BoxFuture<
        'e,
        Result<<Self::Database as sqlx::database::HasStatement<'q>>::Statement, sqlx::Error>,
    >
    where
        'c: 'e,
    {
        (&mut ***self).prepare_with(sql, parameters)
    }

    fn describe<'e, 'q: 'e>(
        self,
        sql: &'q str,
    ) -> BoxFuture<'e, Result<sqlx::Describe<Self::Database>, sqlx::Error>>
    where
        'c: 'e,
    {
        (&mut ***self).describe(sql)
    }
}<|MERGE_RESOLUTION|>--- conflicted
+++ resolved
@@ -153,16 +153,10 @@
     }
 }
 
-<<<<<<< HEAD
-impl<DB: sqlx::Database, S, E> FromRequestParts<S> for Tx<DB, E>
-    where
-        E: From<Error> + IntoResponse,
-=======
 impl<DB: Marker, S, E> FromRequestParts<S> for Tx<DB, E>
 where
     E: From<Error> + IntoResponse,
     State<DB>: FromRef<S>,
->>>>>>> 2b5a3c00
 {
     type Rejection = E;
 
@@ -170,10 +164,10 @@
         parts: &'req mut Parts,
         _state: &'state S,
     ) -> futures_core::future::BoxFuture<'ctx, Result<Self, Self::Rejection>>
-        where
-            Self: 'ctx,
-            'req: 'ctx,
-            'state: 'ctx,
+    where
+        Self: 'ctx,
+        'req: 'ctx,
+        'state: 'ctx,
     {
         Box::pin(async move {
             let ext: &mut Lazy<DB> = parts.extensions.get_mut().ok_or(Error::MissingExtension)?;
@@ -232,97 +226,6 @@
     }
 }
 
-<<<<<<< HEAD
-impl<DB: sqlx::Database> Clone for Lazy<DB> {
-    fn clone(&self) -> Self {
-        Self {
-            pool: self.pool.clone(),
-            tx: self.tx.clone(),
-        }
-    }
-}
-
-#[cfg(any(
-feature = "any",
-feature = "mssql",
-feature = "mysql",
-feature = "postgres",
-feature = "sqlite"
-))]
-mod sqlx_impls {
-    use std::fmt::Debug;
-
-    use futures_core::{future::BoxFuture, stream::BoxStream};
-
-    macro_rules! impl_executor {
-        ($db:path) => {
-            impl<'c, E: Debug + Send> sqlx::Executor<'c> for &'c mut super::Tx<$db, E> {
-                type Database = $db;
-
-                #[allow(clippy::type_complexity)]
-                fn fetch_many<'e, 'q: 'e, Q: 'q>(
-                    self,
-                    query: Q,
-                ) -> BoxStream<
-                    'e,
-                    Result<
-                        sqlx::Either<
-                            <Self::Database as sqlx::Database>::QueryResult,
-                            <Self::Database as sqlx::Database>::Row,
-                        >,
-                        sqlx::Error,
-                    >,
-                >
-                where
-                    'c: 'e,
-                    Q: sqlx::Execute<'q, Self::Database>,
-                {
-                    (&mut **self).fetch_many(query)
-                }
-
-                fn fetch_optional<'e, 'q: 'e, Q: 'q>(
-                    self,
-                    query: Q,
-                ) -> BoxFuture<
-                    'e,
-                    Result<Option<<Self::Database as sqlx::Database>::Row>, sqlx::Error>,
-                >
-                where
-                    'c: 'e,
-                    Q: sqlx::Execute<'q, Self::Database>,
-                {
-                    (&mut **self).fetch_optional(query)
-                }
-
-                fn prepare_with<'e, 'q: 'e>(
-                    self,
-                    sql: &'q str,
-                    parameters: &'e [<Self::Database as sqlx::Database>::TypeInfo],
-                ) -> BoxFuture<
-                    'e,
-                    Result<
-                        <Self::Database as sqlx::database::HasStatement<'q>>::Statement,
-                        sqlx::Error,
-                    >,
-                >
-                where
-                    'c: 'e,
-                {
-                    (&mut **self).prepare_with(sql, parameters)
-                }
-
-                fn describe<'e, 'q: 'e>(
-                    self,
-                    sql: &'q str,
-                ) -> BoxFuture<'e, Result<sqlx::Describe<Self::Database>, sqlx::Error>>
-                where
-                    'c: 'e,
-                {
-                    (&mut **self).describe(sql)
-                }
-            }
-        };
-=======
 impl<'c, DB, E> sqlx::Executor<'c> for &'c mut Tx<DB, E>
 where
     DB: Marker,
@@ -351,7 +254,6 @@
         Q: sqlx::Execute<'q, Self::Database>,
     {
         (&mut ***self).fetch_many(query)
->>>>>>> 2b5a3c00
     }
 
     fn fetch_optional<'e, 'q: 'e, Q: 'q>(
